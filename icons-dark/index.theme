[Icon Theme]
Name=Breeze Dark
Name[ar]=نسيم داكن
Name[bs]=Breeze tamna
Name[ca]=Brisa fosca
Name[cs]=Breeze Tmavé
Name[da]=Breeze Dark
Name[de]=Breeze-Dunkel
Name[el]=Σκοτεινό Breeze
Name[en_GB]=Breeze Dark
Name[es]=Brisa oscuro
Name[fi]=Breeze Dark
Name[fr]=Brise sombre
Name[hu]=Breeze Dark
Name[it]=Brezza scuro
Name[ko]=어두운 Breeze
Name[lt]=Breeze tamsi
Name[nb]=Breeze mørk
Name[nl]=Breeze Dark
Name[pl]=Ciemna bryza
Name[pt]=Brisa Escura
Name[pt_BR]=Breeze Dark
Name[ru]=Breeze, тёмный вариант
Name[sk]=Tmavý vánok
Name[sl]=Sapica (temna)
Name[sr]=Поветарац тамни
Name[sr@ijekavian]=Поветарац тамни
Name[sr@ijekavianlatin]=Povetarac tamni
Name[sr@latin]=Povetarac tamni
Name[sv]=Breeze mörk
Name[tr]=Koyu Esinti
Name[uk]=Breeze Dark
Name[x-test]=xxBreeze Darkxx
Name[zh_CN]=暗色微风
Name[zh_TW]=Breeze Dark
Comment=Breeze icon theme for dark color schemes by the KDE Visual Design Group
Comment[ar]=سمة أيقونات نسيم لمخطّطات الألوان الداكنة لمجموعة كدي للتّصميم المرئيّ
Comment[bs]=Breeze tema ikona za tamne šeme boja razvijena od strane KDE grupe za vizuelni dizajn
Comment[ca]=Tema d'icones Brisa amb un esquema de color fosc pel Grup de disseny visual del KDE
Comment[cs]=Motiv ikon Breeze pro tmavá barevná schémata od KDE Visual Design Group
Comment[da]=Breeze ikontema til mørke farvetemaer af KDE's visuelle designgruppe
Comment[de]=Breeze-Symboldesign für dunkles Farbschema der KDE Visual Design Group
Comment[el]=Θέμα εικονιδίων Breeze για σκοτεινά χρωματικά σχέδια από το KDE Visual Design Group
Comment[en_GB]=Breeze icon theme for dark colour schemes by the KDE Visual Design Group
Comment[es]=Tema de iconos Brisa para esquemas de colores oscuros, por el Grupo de diseño visual de KDE
Comment[fi]=KDE:n graafisen suunnittelun ryhmän tekemä Breeze-kuvaketeema tummia väriteemoja varten
Comment[fr]=Thème d'icônes Brise pour couleurs sombres par l'équipe de design KDE
Comment[hu]=Breeze ikontéma sötét színsémákhoz a KDE Visual Desing Grouptól
Comment[it]=Tema di icone Brezza per schemi di colore scuri dal KDE Visual Design Group
Comment[ko]=KDE 시각 디자인 그룹에서 제작한 어두운 Breeze 아이콘 테마
Comment[lt]=Breeze piktogramų tema tamsioms spalvų temoms, kurią sukūrė KDE Vizualinio Dizaino Grupė
Comment[nb]=Breeze ikontema for mørke farger, fra KDE-gruppa for visuell design
Comment[nl]=Pictogramthema Breeze voor donkere schema's door de groep KDE Visual Design
Comment[pl]=Zestaw ikon Bryzy dla pulpitów o ciemnych barwach dzięki Grupie Projektu Wizualnego KDE
Comment[pt]=Tema de ícones Brisa, para esquemas de cores escuros, do Grupo de Desenho Visual do KDE
Comment[pt_BR]=Tema de ícones Breeze para esquemas de cores escuros, do KDE Visual Design Group
Comment[ru]=Набор тёмных значков Breeze от Группы графического дизайна (VDG) KDE
Comment[sk]=Téma ikon Breeze pre tmavé farebné schémy od dizajnovej skupiny KDE Visual
Comment[sl]=Tema ikon Sapica za temne barvne sheme s strani KDE Visual Design Group
Comment[sr]=Тема икона Поветарац за тамне шеме боја КДЕ‑ове групе за визуелни дизајн
Comment[sr@ijekavian]=Тема икона Поветарац за тамне шеме боја КДЕ‑ове групе за визуелни дизајн
Comment[sr@ijekavianlatin]=Tema ikona Povetarac za tamne šeme boja KDE‑ove grupe za vizuelni dizajn
Comment[sr@latin]=Tema ikona Povetarac za tamne šeme boja KDE‑ove grupe za vizuelni dizajn
Comment[sv]=Breeze ikontema för mörka färgscheman av KDE:s visuella designgrupp
Comment[tr]=KDE Görsel Tasarım Grubu tarafından hazırlanan koyu renk şemaları için Esinti simge teması
Comment[uk]=Тема піктограм Breeze для темних схем кольорів, створена групою дизайнерів KDE
Comment[x-test]=xxBreeze icon theme for dark color schemes by the KDE Visual Design Groupxx
Comment[zh_CN]=KDE 视觉设计组制作的用于暗色主题的 Breeze 图标主题
<<<<<<< HEAD
Comment[zh_TW]=KDE 視覺設計組製作的微風暗色系圖示主題
=======
Comment[zh_TW]=KDE 視覺設計組製作的 Breeze 圖示主題，暗色系
>>>>>>> e34fd96b
Inherits=breeze,oxygen
Version=0.8

Example=folder


Directories=actions/scalable,actions/small,apps/preferences,apps/scalable,apps/small,categories/scalable,categories/preferences,categories/small,mimetypes/scalable,places/scalable,places/small

[actions/scalable]	#22x22
Size=22
Context=Actions
Type=Fixed

[actions/small]		#16x16
Size=16
Context=Actions
Type=Fixed

[apps/scalable]
Size=48
Context=Applications
Type=Scalable
MinSize=48
MaxSize=256

[apps/preferences]
Size=32
Context=Applications
Type=Fixed

[apps/small]
Size=16
Context=Applications
Type=Fixed

[categories/scalable]
Size=22
Context=Categories
Type=Scalable
MinSize=16
MaxSize=22

[categories/preferences]
Size=32
Context=Categories
Type=Fixed

[categories/small]
Size=16
Context=Categories
Type=Fixed

[mimetypes/scalable]
Size=54
Context=Places
Type=Scalable
MinSize=24
MaxSize=512

[places/scalable]
Size=64
Context=Places
Type=Scalable
MinSize=24
MaxSize=512

[places/small]
Size=16
Context=Places
Type=Scalable
MinSize=16
MaxSize=22<|MERGE_RESOLUTION|>--- conflicted
+++ resolved
@@ -66,11 +66,7 @@
 Comment[uk]=Тема піктограм Breeze для темних схем кольорів, створена групою дизайнерів KDE
 Comment[x-test]=xxBreeze icon theme for dark color schemes by the KDE Visual Design Groupxx
 Comment[zh_CN]=KDE 视觉设计组制作的用于暗色主题的 Breeze 图标主题
-<<<<<<< HEAD
 Comment[zh_TW]=KDE 視覺設計組製作的微風暗色系圖示主題
-=======
-Comment[zh_TW]=KDE 視覺設計組製作的 Breeze 圖示主題，暗色系
->>>>>>> e34fd96b
 Inherits=breeze,oxygen
 Version=0.8
 
